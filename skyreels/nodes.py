--- conflicted
+++ resolved
@@ -571,7 +571,7 @@
                 except Exception as e:
                     log.error(f"Error during sampling[{i}] part 3: {e}")
                     raise
-
+                
                 x0 = latents.unsqueeze(0)
                 if callback is not None:
                     callback_latent = (latent_model_input - noise_pred.to(timestep_i[idx].device) * timestep_i[idx] / 1000).detach().permute(1,0,2,3)
@@ -826,8 +826,6 @@
 
             # only use force_offload if we are on the last loop iteration, otherwise set it to false
             batch_force_offload = force_offload if loop_count == number_of_batches - 1 else False
-<<<<<<< HEAD
-=======
             if prefix_samples is not None and prefix_samples["samples"] is not None:
                 if wanVideoDecode is not None and wanVideoEncode is not None and vae is not None:
                     # decoding the prefix samples and the re-encoding them can improve quality
@@ -856,7 +854,6 @@
                         print(f"!final_samples['samples'] shape after merge: {final_samples['samples'].shape}")
                     except Exception as e:
                         print(f"!Error concatenating final_samples: {e}")
->>>>>>> 14ee9987
 
             # Call the process method of WanVideoDiffusionForcingSampler
             batch_result = sampler.process(
@@ -880,25 +877,6 @@
                 experimental_args=experimental_args,
                 unianimate_poses=unianimate_poses
             )
-
-            if prefix_samples is not None and prefix_samples["samples"] is not None:
-                if prefix_samples_output is None:
-                    # Initialize final_samples with the first batch
-                    prefix_samples_output = {
-                        "samples": prefix_samples["samples"]
-                    }
-                else:
-                    # Exclude the overlap region from the previous batch
-                    try:
-                        print(f"!prefix_samples_output['samples'] shape before merge: {prefix_samples_output['samples'].shape}")
-                        prefix_samples["samples"] = prefix_samples["samples"].to(prefix_samples_output["samples"].device)  # Ensure device consistency
-                        merged_samples = torch.cat((prefix_samples_output["samples"], prefix_samples["samples"]), dim=2)
-                        prefix_samples_output = {
-                            "samples": merged_samples
-                        }
-                        print(f"!prefix_samples_output['samples'] shape after merge: {prefix_samples_output['samples'].shape}")
-                    except Exception as e:
-                        print(f"!Error concatenating prefix_samples_output: {e}")
 
             if seed_batch_control == "Randomize":
                 # Randomize the seed for each batch
